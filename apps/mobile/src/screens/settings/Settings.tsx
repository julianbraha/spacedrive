--- conflicted
+++ resolved
@@ -182,7 +182,6 @@
 export default function SettingsScreen({ navigation }: SettingsStackScreenProps<'Settings'>) {
 	const debugState = useDebugState();
 	const syncEnabled = useLibraryQuery(['sync.enabled']);
-<<<<<<< HEAD
 	const [userInfo, setUserInfo] = useState<User | null>(null);
 	useEffect(() => {
 		async function _() {
@@ -202,9 +201,8 @@
 		// eslint-disable-next-line react-hooks/exhaustive-deps
 	}, [navigation]);
 
-=======
 	useEnableDrawer();
->>>>>>> 33da868a
+
 	return (
 		<ScreenContainer tabHeight={false} style={tw`gap-0 px-5 py-0`}>
 			<SectionList
