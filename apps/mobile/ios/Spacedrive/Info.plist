<?xml version="1.0" encoding="UTF-8"?>
<!DOCTYPE plist PUBLIC "-//Apple//DTD PLIST 1.0//EN" "http://www.apple.com/DTDs/PropertyList-1.0.dtd">
<plist version="1.0">
<dict>
	<key>CFBundleDevelopmentRegion</key>
	<string>$(DEVELOPMENT_LANGUAGE)</string>
	<key>CFBundleDisplayName</key>
	<string>Spacedrive</string>
	<key>CFBundleExecutable</key>
	<string>$(EXECUTABLE_NAME)</string>
	<key>CFBundleIdentifier</key>
	<string>$(PRODUCT_BUNDLE_IDENTIFIER)</string>
	<key>CFBundleInfoDictionaryVersion</key>
	<string>6.0</string>
	<key>CFBundleName</key>
	<string>$(PRODUCT_NAME)</string>
	<key>CFBundlePackageType</key>
	<string>$(PRODUCT_BUNDLE_PACKAGE_TYPE)</string>
	<key>CFBundleShortVersionString</key>
	<string>0.0.1</string>
	<key>CFBundleSignature</key>
	<string>????</string>
	<key>CFBundleURLTypes</key>
	<array>
		<dict>
			<key>CFBundleURLSchemes</key>
			<array>
				<string>spacedrive</string>
				<string>com.spacedrive.app</string>
			</array>
		</dict>
	</array>
	<key>CFBundleVersion</key>
	<string>1</string>
	<key>LSRequiresIPhoneOS</key>
	<true/>
	<key>NSAppTransportSecurity</key>
	<dict>
		<key>NSAllowsArbitraryLoads</key>
		<true/>
		<key>NSExceptionDomains</key>
		<dict>
			<key>localhost</key>
			<dict>
				<key>NSExceptionAllowsInsecureHTTPLoads</key>
				<true/>
			</dict>
		</dict>
	</dict>
	<key>UIBackgroundModes</key>
	<array>
		<string>remote-notification</string>
	</array>
<<<<<<< HEAD
	<key>UIFileSharingEnabled</key>
	<true/>
=======
>>>>>>> 52181bdb
	<key>UILaunchStoryboardName</key>
	<string>SplashScreen</string>
	<key>UIRequiredDeviceCapabilities</key>
	<array>
		<string>armv7</string>
	</array>
	<key>UIRequiresFullScreen</key>
	<false/>
	<key>UIStatusBarStyle</key>
	<string>UIStatusBarStyleDefault</string>
	<key>UISupportedInterfaceOrientations</key>
	<array>
		<string>UIInterfaceOrientationPortrait</string>
		<string>UIInterfaceOrientationPortraitUpsideDown</string>
	</array>
	<key>UISupportedInterfaceOrientations~ipad</key>
	<array>
		<string>UIInterfaceOrientationPortrait</string>
		<string>UIInterfaceOrientationPortraitUpsideDown</string>
		<string>UIInterfaceOrientationLandscapeLeft</string>
		<string>UIInterfaceOrientationLandscapeRight</string>
	</array>
	<key>UIUserInterfaceStyle</key>
	<string>Automatic</string>
	<key>UIViewControllerBasedStatusBarAppearance</key>
	<false/>
</dict>
</plist><|MERGE_RESOLUTION|>--- conflicted
+++ resolved
@@ -1,86 +1,83 @@
 <?xml version="1.0" encoding="UTF-8"?>
 <!DOCTYPE plist PUBLIC "-//Apple//DTD PLIST 1.0//EN" "http://www.apple.com/DTDs/PropertyList-1.0.dtd">
 <plist version="1.0">
-<dict>
-	<key>CFBundleDevelopmentRegion</key>
-	<string>$(DEVELOPMENT_LANGUAGE)</string>
-	<key>CFBundleDisplayName</key>
-	<string>Spacedrive</string>
-	<key>CFBundleExecutable</key>
-	<string>$(EXECUTABLE_NAME)</string>
-	<key>CFBundleIdentifier</key>
-	<string>$(PRODUCT_BUNDLE_IDENTIFIER)</string>
-	<key>CFBundleInfoDictionaryVersion</key>
-	<string>6.0</string>
-	<key>CFBundleName</key>
-	<string>$(PRODUCT_NAME)</string>
-	<key>CFBundlePackageType</key>
-	<string>$(PRODUCT_BUNDLE_PACKAGE_TYPE)</string>
-	<key>CFBundleShortVersionString</key>
-	<string>0.0.1</string>
-	<key>CFBundleSignature</key>
-	<string>????</string>
-	<key>CFBundleURLTypes</key>
-	<array>
+	<dict>
+		<key>CFBundleDevelopmentRegion</key>
+		<string>$(DEVELOPMENT_LANGUAGE)</string>
+		<key>CFBundleDisplayName</key>
+		<string>Spacedrive</string>
+		<key>CFBundleExecutable</key>
+		<string>$(EXECUTABLE_NAME)</string>
+		<key>CFBundleIdentifier</key>
+		<string>$(PRODUCT_BUNDLE_IDENTIFIER)</string>
+		<key>CFBundleInfoDictionaryVersion</key>
+		<string>6.0</string>
+		<key>CFBundleName</key>
+		<string>$(PRODUCT_NAME)</string>
+		<key>CFBundlePackageType</key>
+		<string>$(PRODUCT_BUNDLE_PACKAGE_TYPE)</string>
+		<key>CFBundleShortVersionString</key>
+		<string>0.0.1</string>
+		<key>CFBundleSignature</key>
+		<string>????</string>
+		<key>CFBundleURLTypes</key>
+		<array>
+			<dict>
+				<key>CFBundleURLSchemes</key>
+				<array>
+					<string>spacedrive</string>
+					<string>com.spacedrive.app</string>
+				</array>
+			</dict>
+		</array>
+		<key>CFBundleVersion</key>
+		<string>1</string>
+		<key>LSRequiresIPhoneOS</key>
+		<true />
+		<key>NSAppTransportSecurity</key>
 		<dict>
-			<key>CFBundleURLSchemes</key>
-			<array>
-				<string>spacedrive</string>
-				<string>com.spacedrive.app</string>
-			</array>
-		</dict>
-	</array>
-	<key>CFBundleVersion</key>
-	<string>1</string>
-	<key>LSRequiresIPhoneOS</key>
-	<true/>
-	<key>NSAppTransportSecurity</key>
-	<dict>
-		<key>NSAllowsArbitraryLoads</key>
-		<true/>
-		<key>NSExceptionDomains</key>
-		<dict>
-			<key>localhost</key>
+			<key>NSAllowsArbitraryLoads</key>
+			<true />
+			<key>NSExceptionDomains</key>
 			<dict>
-				<key>NSExceptionAllowsInsecureHTTPLoads</key>
-				<true/>
+				<key>localhost</key>
+				<dict>
+					<key>NSExceptionAllowsInsecureHTTPLoads</key>
+					<true />
+				</dict>
 			</dict>
 		</dict>
+		<key>UIBackgroundModes</key>
+		<array>
+			<string>remote-notification</string>
+		</array>
+		<key>UIFileSharingEnabled</key>
+		<true />
+		<key>UILaunchStoryboardName</key>
+		<string>SplashScreen</string>
+		<key>UIRequiredDeviceCapabilities</key>
+		<array>
+			<string>armv7</string>
+		</array>
+		<key>UIRequiresFullScreen</key>
+		<false />
+		<key>UIStatusBarStyle</key>
+		<string>UIStatusBarStyleDefault</string>
+		<key>UISupportedInterfaceOrientations</key>
+		<array>
+			<string>UIInterfaceOrientationPortrait</string>
+			<string>UIInterfaceOrientationPortraitUpsideDown</string>
+		</array>
+		<key>UISupportedInterfaceOrientations~ipad</key>
+		<array>
+			<string>UIInterfaceOrientationPortrait</string>
+			<string>UIInterfaceOrientationPortraitUpsideDown</string>
+			<string>UIInterfaceOrientationLandscapeLeft</string>
+			<string>UIInterfaceOrientationLandscapeRight</string>
+		</array>
+		<key>UIUserInterfaceStyle</key>
+		<string>Automatic</string>
+		<key>UIViewControllerBasedStatusBarAppearance</key>
+		<false />
 	</dict>
-	<key>UIBackgroundModes</key>
-	<array>
-		<string>remote-notification</string>
-	</array>
-<<<<<<< HEAD
-	<key>UIFileSharingEnabled</key>
-	<true/>
-=======
->>>>>>> 52181bdb
-	<key>UILaunchStoryboardName</key>
-	<string>SplashScreen</string>
-	<key>UIRequiredDeviceCapabilities</key>
-	<array>
-		<string>armv7</string>
-	</array>
-	<key>UIRequiresFullScreen</key>
-	<false/>
-	<key>UIStatusBarStyle</key>
-	<string>UIStatusBarStyleDefault</string>
-	<key>UISupportedInterfaceOrientations</key>
-	<array>
-		<string>UIInterfaceOrientationPortrait</string>
-		<string>UIInterfaceOrientationPortraitUpsideDown</string>
-	</array>
-	<key>UISupportedInterfaceOrientations~ipad</key>
-	<array>
-		<string>UIInterfaceOrientationPortrait</string>
-		<string>UIInterfaceOrientationPortraitUpsideDown</string>
-		<string>UIInterfaceOrientationLandscapeLeft</string>
-		<string>UIInterfaceOrientationLandscapeRight</string>
-	</array>
-	<key>UIUserInterfaceStyle</key>
-	<string>Automatic</string>
-	<key>UIViewControllerBasedStatusBarAppearance</key>
-	<false/>
-</dict>
 </plist>