import { Assistant, Explorer, Features, Github, Header, Search } from '~/app/page-sections';
<<<<<<< HEAD

export const metadata = {
	title: 'Spacedrive — A file manager from the future.',
	description:
		'Combine your drives and clouds into one database that you can organize and explore from any device. Designed for creators, hoarders and the painfully disorganized.',
	keywords:
		'files,file manager,spacedrive,file explorer,vdfs,distributed filesystem,cas,content addressable storage,virtual filesystem,photos app, video organizer,video encoder,tags,tag based filesystem',
	authors: {
		name: 'Spacedrive Technology Inc.',
		url: 'https://spacedrive.com'
	}
};
=======
>>>>>>> 728b13a0

export default function Page() {
	return (
		<div className="flex flex-col gap-12 md:gap-[200px]">
			<Header />
			<Explorer />
			<Features />
			<Search />
			<Assistant />
			<Github />
		</div>
	);
}<|MERGE_RESOLUTION|>--- conflicted
+++ resolved
@@ -1,5 +1,4 @@
 import { Assistant, Explorer, Features, Github, Header, Search } from '~/app/page-sections';
-<<<<<<< HEAD
 
 export const metadata = {
 	title: 'Spacedrive — A file manager from the future.',
@@ -12,8 +11,6 @@
 		url: 'https://spacedrive.com'
 	}
 };
-=======
->>>>>>> 728b13a0
 
 export default function Page() {
 	return (
