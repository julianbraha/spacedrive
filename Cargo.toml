[workspace]
members = [
	"apps/desktop/crates/*",
	"apps/desktop/src-tauri",
	"apps/mobile/modules/sd-core/android/crate",
	"apps/mobile/modules/sd-core/core",
	"apps/mobile/modules/sd-core/ios/crate",
	"apps/server",
	"core",
	"core/crates/*",
	"crates/*"
]
resolver = "2"

[workspace.package]
edition      = "2021"
license      = "AGPL-3.0-only"
repository   = "https://github.com/spacedriveapp/spacedrive"
rust-version = "1.81"

[workspace.dependencies]
# First party dependencies
sd-cloud-schema = { git = "https://github.com/spacedriveapp/cloud-services-schema", rev = "c7c184c4e1" }

# Third party dependencies used by one or more of our crates
async-channel       = "2.3"
async-stream        = "0.3.6"
async-trait         = "0.1.83"
<<<<<<< HEAD
axum                = "0.6.20"                                       # Update blocked by hyper
=======
axum                = "0.7.7"
axum-extra          = "0.9.4"
>>>>>>> ea92383b
base64              = "0.22.1"
blake3              = "1.5.4"
bytes               = "1.7.1"                                        # Update blocked by hyper
chrono              = "0.4.38"
ed25519-dalek       = "2.1"
<<<<<<< HEAD
flume               = "0.11.0"
futures             = "0.3.30"
=======
futures             = "0.3.31"
>>>>>>> ea92383b
futures-concurrency = "7.6"
globset             = "0.4.15"
http                = "1.1"
hyper               = "1.5"
image               = "0.24.9"                                         # Update blocked due to https://github.com/image-rs/image/issues/2230
itertools           = "0.13.0"
lending-stream      = "1.0"
libc                = "0.2.159"
mimalloc            = "0.1.43"
normpath            = "1.3"
pin-project-lite    = "0.2.14"
rand                = "0.9.0-alpha.2"
regex               = "1"
reqwest             = { version = "0.12.8", default-features = false }
rmp                 = "0.8.14"
rmp-serde           = "1.3"
rmpv                = { version = "1.3", features = ["with-serde"] }
serde               = "1.0"
serde_json          = "1.0"
specta              = "=2.0.0-rc.20"
strum               = "0.26"
strum_macros        = "0.26"
tempfile            = "3.13"
thiserror           = "1.0"
tokio               = "1.40"
tokio-stream        = "0.1.16"
tokio-util          = "0.7.12"
tracing             = "0.1.40"
tracing-subscriber  = "0.3.18"
tracing-test        = "0.2.5"
<<<<<<< HEAD
uhlc                = "0.8.0"                                        # Must follow version used by specta
uuid                = "1.10"                                         # Must follow version used by specta
webp                = "0.2.6"                                        # Update blocked by image
zeroize             = "1.8"
=======
uhlc                = "0.8.0"                                          # Must follow version used by specta
uuid                = "1.10"                                           # Must follow version used by specta
webp                = "0.2.6"                                          # Update blocked by image

[workspace.dependencies.rspc]
git = "https://github.com/spacedriveapp/rspc.git"
rev = "6a77167495"
>>>>>>> ea92383b

[workspace.dependencies.prisma-client-rust]
default-features = false
features         = ["migrations", "specta", "sqlite", "sqlite-create-many"]
git              = "https://github.com/spacedriveapp/prisma-client-rust"
rev              = "b22ad7dc7d"

[workspace.dependencies.prisma-client-rust-sdk]
default-features = false
features         = ["sqlite"]
git              = "https://github.com/spacedriveapp/prisma-client-rust"
rev              = "b22ad7dc7d"

# Proper IOS Support
[patch.crates-io.if-watch]
git = "https://github.com/spacedriveapp/if-watch.git"
rev = "a92c17d3f8"

# Add `Control::open_stream_with_addrs`
[patch.crates-io.libp2p]
git = "https://github.com/spacedriveapp/rust-libp2p"
rev = "1024411ffa"
[patch.crates-io.libp2p-core]
git = "https://github.com/spacedriveapp/rust-libp2p"
rev = "1024411ffa"
[patch.crates-io.libp2p-identity]
git = "https://github.com/spacedriveapp/rust-libp2p"
rev = "1024411ffa"
[patch.crates-io.libp2p-swarm]
git = "https://github.com/spacedriveapp/rust-libp2p"
rev = "1024411ffa"
[patch.crates-io.libp2p-stream]
git = "https://github.com/spacedriveapp/rust-libp2p"
rev = "1024411ffa"

[profile.dev]
# Make compilation faster on macOS
codegen-units   = 256
debug           = 0
incremental     = true
lto             = false
opt-level       = 0
split-debuginfo = "unpacked"
strip           = "none"

[profile.dev-debug]
inherits = "dev"
# Enables debugger
codegen-units   = 256
debug           = "full"
incremental     = true
lto             = "off"
opt-level       = 0
split-debuginfo = "none"
strip           = "none"

# Set the settings for build scripts and proc-macros.
[profile.dev.build-override]
opt-level = 3

# Set the default for dependencies, except workspace members.
[profile.dev.package."*"]
incremental = false
opt-level   = 3

# Set the default for dependencies, except workspace members.
[profile.dev-debug.package."*"]
debug       = "full"
incremental = false
inherits    = "dev"
opt-level   = 3

# Optimize release builds
[profile.release]
codegen-units = 1        # Compile crates one after another so the compiler can optimize better
lto           = true     # Enables link to optimizations
opt-level     = "s"      # Optimize for binary size
panic         = "unwind" # Sadly we need unwind to avoid unexpected crashes on third party crates
strip         = true     # Remove debug symbols<|MERGE_RESOLUTION|>--- conflicted
+++ resolved
@@ -20,34 +20,26 @@
 
 [workspace.dependencies]
 # First party dependencies
-sd-cloud-schema = { git = "https://github.com/spacedriveapp/cloud-services-schema", rev = "c7c184c4e1" }
+sd-cloud-schema = { git = "https://github.com/spacedriveapp/cloud-services-schema", rev = "54622014c9" }
 
 # Third party dependencies used by one or more of our crates
 async-channel       = "2.3"
 async-stream        = "0.3.6"
 async-trait         = "0.1.83"
-<<<<<<< HEAD
-axum                = "0.6.20"                                       # Update blocked by hyper
-=======
 axum                = "0.7.7"
 axum-extra          = "0.9.4"
->>>>>>> ea92383b
 base64              = "0.22.1"
 blake3              = "1.5.4"
-bytes               = "1.7.1"                                        # Update blocked by hyper
+bytes               = "1.7.1"                                          # Update blocked by hyper
 chrono              = "0.4.38"
 ed25519-dalek       = "2.1"
-<<<<<<< HEAD
 flume               = "0.11.0"
-futures             = "0.3.30"
-=======
 futures             = "0.3.31"
->>>>>>> ea92383b
 futures-concurrency = "7.6"
 globset             = "0.4.15"
 http                = "1.1"
 hyper               = "1.5"
-image               = "0.24.9"                                         # Update blocked due to https://github.com/image-rs/image/issues/2230
+image               = "0.25.4"
 itertools           = "0.13.0"
 lending-stream      = "1.0"
 libc                = "0.2.159"
@@ -55,7 +47,7 @@
 normpath            = "1.3"
 pin-project-lite    = "0.2.14"
 rand                = "0.9.0-alpha.2"
-regex               = "1"
+regex               = "1.11"
 reqwest             = { version = "0.12.8", default-features = false }
 rmp                 = "0.8.14"
 rmp-serde           = "1.3"
@@ -73,20 +65,14 @@
 tracing             = "0.1.40"
 tracing-subscriber  = "0.3.18"
 tracing-test        = "0.2.5"
-<<<<<<< HEAD
-uhlc                = "0.8.0"                                        # Must follow version used by specta
-uuid                = "1.10"                                         # Must follow version used by specta
-webp                = "0.2.6"                                        # Update blocked by image
-zeroize             = "1.8"
-=======
 uhlc                = "0.8.0"                                          # Must follow version used by specta
 uuid                = "1.10"                                           # Must follow version used by specta
-webp                = "0.2.6"                                          # Update blocked by image
+webp                = "0.3.0"
+zeroize             = "1.8"
 
 [workspace.dependencies.rspc]
 git = "https://github.com/spacedriveapp/rspc.git"
 rev = "6a77167495"
->>>>>>> ea92383b
 
 [workspace.dependencies.prisma-client-rust]
 default-features = false
