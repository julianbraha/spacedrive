--- conflicted
+++ resolved
@@ -83,29 +83,6 @@
 
 export const Root = (props: PropsWithChildren<DropdownRootProps>) => {
 	return (
-<<<<<<< HEAD
-		<Menu as="div" className={clsx('relative flex w-full text-left', props.className)}>
-			<Menu.Button as="div" className="flex-1 outline-none">
-				{props.button}
-			</Menu.Button>
-
-			<Transition
-				as={Fragment}
-				enter="transition duration-100 ease-out"
-				enterFrom="transform scale-95 opacity-0"
-				enterTo="transform scale-100 opacity-100"
-				leave="transition duration-75 ease-out"
-				leaveFrom="transform scale-100 opacity-100"
-				leaveTo="transform scale-95 opacity-0"
-			>
-				<Menu.Items
-					className={clsx(
-						'absolute z-50 min-w-fit w-full border divide-y divide-app-border/50 rounded shadow-xl top-full ring-1 ring-black ring-opacity-5 focus:outline-none bg-app-box border-app-line',
-						props.itemsClassName,
-						{ 'left-0': props.align === 'left' },
-						{ 'right-0': props.align === 'right' }
-					)}
-=======
 		<div className={props.className}>
 			<Menu as="div" className={clsx('relative flex w-full text-left')}>
 				<Menu.Button as="div" className="flex-1 outline-none">
@@ -119,7 +96,6 @@
 					leave="transition duration-75 ease-out"
 					leaveFrom="transform scale-100 opacity-100"
 					leaveTo="transform scale-95 opacity-0"
->>>>>>> d6880c03
 				>
 					<Menu.Items
 						className={clsx(
