--- conflicted
+++ resolved
@@ -2,10 +2,7 @@
 	"cSpell.words": [
 		"actix",
 		"bpfrpt",
-<<<<<<< HEAD
 		"consts",
-=======
->>>>>>> f5e0666d
 		"creationdate",
 		"ipfs",
 		"Keepsafe",
@@ -25,11 +22,5 @@
 		"editor.defaultFormatter": "matklad.rust-analyzer"
 	},
 	"rust-analyzer.procMacro.enable": true,
-<<<<<<< HEAD
-	"rust-analyzer.diagnostics.experimental.enable": false,
-	"rust-analyzer.inlayHints.parameterHints.enable": false,
-	"rust-analyzer.inlayHints.typeHints.enable": false
-=======
 	"rust-analyzer.diagnostics.experimental.enable": false
->>>>>>> f5e0666d
 }